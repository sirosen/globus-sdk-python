--- conflicted
+++ resolved
@@ -5,12 +5,8 @@
 import pytest
 
 import globus_sdk
-<<<<<<< HEAD
+import globus_sdk.exc
 from globus_sdk.testing import get_last_request, load_response
-=======
-import globus_sdk.exc
-from globus_sdk._testing import get_last_request, load_response
->>>>>>> cf5cdc13
 from tests.common import GO_EP1_ID, register_api_route_fixture_file
 
 
@@ -82,34 +78,6 @@
     assert "either MyProxy or OAuth, not both" in str(excinfo.value)
 
 
-<<<<<<< HEAD
-=======
-def test_create_endpoint(client):
-    load_response(client.create_endpoint)
-
-    create_data = {"display_name": "Name", "description": "desc"}
-    with pytest.warns(globus_sdk.exc.RemovedInV4Warning):
-        create_doc = client.create_endpoint(create_data)
-
-    # make sure response is a successful update
-    assert create_doc["DATA_TYPE"] == "endpoint_create_result"
-    assert create_doc["code"] == "Created"
-    assert create_doc["message"] == "Endpoint created successfully"
-
-    req = get_last_request()
-    assert json.loads(req.body) == create_data
-
-
-def test_create_endpoint_invalid_activation_servers(client):
-    create_data = {"oauth_server": "foo", "myproxy_server": "bar"}
-    with pytest.raises(globus_sdk.GlobusSDKUsageError) as excinfo:
-        with pytest.warns(globus_sdk.exc.RemovedInV4Warning):
-            client.create_endpoint(create_data)
-
-    assert "either MyProxy or OAuth, not both" in str(excinfo.value)
-
-
->>>>>>> cf5cdc13
 def test_autoactivation(client):
     """
     Do `autoactivate` on go#ep1, validate results, and check that `if_expires_in` can be
