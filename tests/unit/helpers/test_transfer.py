--- conflicted
+++ resolved
@@ -1,17 +1,6 @@
 import pytest
 
-<<<<<<< HEAD
 from globus_sdk import MISSING, DeleteData, TransferData
-=======
-from globus_sdk import (
-    DeleteData,
-    GlobusSDKUsageError,
-    TransferClient,
-    TransferData,
-    exc,
-)
-from globus_sdk._testing import load_response
->>>>>>> 1158090d
 from globus_sdk.services.transfer.client import _format_filter
 from tests.common import GO_EP1_ID, GO_EP2_ID
 
@@ -108,24 +97,6 @@
     assert all(fields_data[k] == v for k, v in addfields.items())
 
 
-<<<<<<< HEAD
-def test_transfer_add_symlink_item():
-    """
-    Adds a transfer_symlink_item to TransferData, verifies results
-    """
-    tdata = TransferData(GO_EP1_ID, GO_EP2_ID)
-    # add item
-    source_path = "source/path/"
-    dest_path = "dest/path/"
-    tdata.add_symlink_item(source_path, dest_path)
-    # verify results
-    assert len(tdata["DATA"]) == 1
-    data = tdata["DATA"][0]
-    assert data["DATA_TYPE"] == "transfer_symlink_item"
-    assert data["source_path"] == source_path
-    assert data["destination_path"] == dest_path
-
-
 @pytest.mark.parametrize(
     "args, kwargs",
     (
@@ -137,15 +108,6 @@
     # the minimal, required argument is the endpoint ID -- less than that results
     # in a TypeError because the signature is not obeyed
     ddata = DeleteData(*args, **kwargs)
-=======
-def test_delete_init_with_client():
-    """
-    Verifies DeleteData field initialization
-    """
-    tc = TransferClient()
-    load_response(tc.get_submission_id)
-    ddata = DeleteData(tc, GO_EP1_ID)
->>>>>>> 1158090d
     assert ddata["DATA_TYPE"] == "delete"
     assert ddata["endpoint"] == GO_EP1_ID
     assert ddata["submission_id"] is MISSING
@@ -297,36 +259,6 @@
         assert tdata["sync_level"] == result
 
 
-@pytest.mark.parametrize("datatype", ("transfer", "delete"))
-@pytest.mark.parametrize("value", (None, True, False))
-def test_skip_activation_check_supported(datatype, value):
-    def create(**kwargs):
-        if datatype == "transfer":
-            return TransferData(GO_EP1_ID, GO_EP2_ID, **kwargs)
-        else:
-            return DeleteData(GO_EP1_ID, **kwargs)
-
-    if value is None:
-        # not present if not provided as a param or provided as explicit None
-        assert create()["skip_activation_check"] is MISSING
-    elif value:
-        with pytest.warns(
-            exc.RemovedInV4Warning,
-            match="`skip_activation_check` is no longer supported",
-        ):
-            data = create(skip_activation_check=True)
-        assert "skip_activation_check" in data
-        assert data["skip_activation_check"] is True
-    else:
-        with pytest.warns(
-            exc.RemovedInV4Warning,
-            match="`skip_activation_check` is no longer supported",
-        ):
-            data = create(skip_activation_check=False)
-        assert "skip_activation_check" in data
-        assert data["skip_activation_check"] is False
-
-
 def test_add_filter_rule():
     tdata = TransferData(GO_EP1_ID, GO_EP2_ID)
     assert "filter_rules" not in tdata
