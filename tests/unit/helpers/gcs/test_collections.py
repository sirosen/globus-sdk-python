--- conflicted
+++ resolved
@@ -244,7 +244,6 @@
         assert fieldname not in doc
 
 
-<<<<<<< HEAD
 common_collection_fields = [
     ("collection_base_path", (str, MissingType)),
     ("contact_email", (str, None, MissingType)),
@@ -352,7 +351,8 @@
 
     doc = GuestCollectionDocument(**data)
     assert doc[fieldname] == value
-=======
+
+
 # regression test for a typo which caused this to be set improperly to the wrong key
 @pytest.mark.parametrize("value", ("inbound", "outbound", "all"))
 @pytest.mark.parametrize("collection_type", ("mapped", "guest"))
@@ -371,5 +371,4 @@
             restrict_transfers_to_high_assurance=value,
         )
 
-    assert c["restrict_transfers_to_high_assurance"] == value
->>>>>>> 2b442f16
+    assert c["restrict_transfers_to_high_assurance"] == value