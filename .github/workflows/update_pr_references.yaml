--- conflicted
+++ resolved
@@ -9,13 +9,9 @@
   update_pr_numbers_in_change_fragments:
     runs-on: ubuntu-latest
     steps:
-<<<<<<< HEAD
-      - uses: actions/checkout@11bd71901bbe5b1630ceea73d27597364c9af683 # v4.2.2
+      - uses: actions/checkout@08c6903cd8c0fde910a37f88322edcfb5dd907a8 # v5.0.0
         with:
           fetch-depth: 0
-=======
-      - uses: actions/checkout@08c6903cd8c0fde910a37f88322edcfb5dd907a8 # v5.0.0
->>>>>>> 9d3fd95c
       - uses: actions/setup-python@a26af69be951a213d495a4c3e4e4022e16d87065 # v5.6.0
         with:
           python-version: '3.x'
