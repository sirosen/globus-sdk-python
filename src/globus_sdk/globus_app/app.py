from __future__ import annotations

import abc
import contextlib
import copy
import typing as t

from globus_sdk import (
    AuthClient,
    AuthLoginClient,
    GlobusSDKUsageError,
    IDTokenDecoder,
)
from globus_sdk._types import ScopeCollectionType, UUIDLike
from globus_sdk.authorizers import GlobusAuthorizer
from globus_sdk.gare import GlobusAuthorizationParameters
from globus_sdk.scopes import AuthScopes, Scope, ScopeParser, scopes_to_scope_list
from globus_sdk.tokenstorage import (
    ScopeRequirementsValidator,
    TokenStorage,
    TokenValidationError,
    ValidatingTokenStorage,
)

from .authorizer_factory import AuthorizerFactory
from .config import DEFAULT_CONFIG, KNOWN_TOKEN_STORAGES, GlobusAppConfig
from .protocols import TokenStorageProvider


class GlobusApp(metaclass=abc.ABCMeta):
    """
    The abstract base class for managing authentication across services.

    A single ``GlobusApp`` may be bound to many service clients, providing each them
    with dynamically updated authorization tokens. The app is responsible for ensuring
    these tokens are up-to-date and validly scoped; including initiating login flows to
    acquire new tokens when necessary.

    See :class:`UserApp` to oversee interactions with a human.

    See :class:`ClientApp` to oversee interactions with a service account.

    .. warning::

        GlobusApp is **not** thread safe.

    :ivar ValidatingTokenStorage token_storage: The interface used by the app to store,
        retrieve, and validate Globus Auth-issued tokens.
    :ivar dict[str, list[Scope]] scope_requirements: A copy of the app's aggregate scope
        requirements. Modifying the returned dict will not affect the app's internal
        store. To add scope requirements, instead use the :meth:`add_scope_requirements`
        method.
    """

    _login_client: AuthLoginClient
    # a bool is used to track whether or not the AuthorizerFactory is ready for use
    # this allows code during init call into otherwise unsafe codepaths in the app,
    # namely those which manipulate scope requirements
    _authorizer_factory: AuthorizerFactory[GlobusAuthorizer]
    token_storage: ValidatingTokenStorage

    def __init__(
        self,
        app_name: str = "Unnamed Globus App",
        *,
        login_client: AuthLoginClient | None = None,
        client_id: UUIDLike | None = None,
        client_secret: str | None = None,
        scope_requirements: t.Mapping[str, ScopeCollectionType] | None = None,
        config: GlobusAppConfig = DEFAULT_CONFIG,
    ) -> None:
        self.app_name = app_name
        self.config = config
        self._token_validation_error_handling_enabled = True

        self.client_id, self._login_client = self._resolve_client_info(
            app_name=self.app_name,
            config=self.config,
            client_id=client_id,
            client_secret=client_secret,
            login_client=login_client,
        )
        self._scope_requirements = self._resolve_scope_requirements(scope_requirements)
        self._token_storage = self._resolve_token_storage(
            app_name=self.app_name,
            client_id=self.client_id,
            config=self.config,
        )

        # create a consent client for token validation
        # this client won't be ready for immediate use, but will have the app attached
        # at the end of init
        consent_client = AuthClient(environment=config.environment)

        # create the requisite token storage for the app, with validation based on
        # the provided parameters
        self.token_storage = self._initialize_validating_token_storage(
            token_storage=self._token_storage,
            consent_client=consent_client,
            scope_requirements=self._scope_requirements,
        )

        # setup an ID Token Decoder based on config; build one if it was not provided
        self._id_token_decoder = self._initialize_id_token_decoder(
            app_name=self.app_name, config=self.config, login_client=self._login_client
        )

        # initialize our authorizer factory
        self._initialize_authorizer_factory()
        self._authorizer_factory_initialized = True

        # finally, attach the app to the internal consent client
        # this needs to wait until the very end of the app initialization process so
        # that the authorizer factory is all ready to accept the client
        # registering its scope requirements
        #
        # additionally, this will ensure that openid scope requirement is always
        # registered (it's required for token identity validation).
        consent_client.attach_globus_app(self, app_scopes=[AuthScopes.openid])

    def _resolve_scope_requirements(
        self, scope_requirements: t.Mapping[str, ScopeCollectionType] | None
    ) -> dict[str, list[Scope]]:
        if scope_requirements is None:
            return {}

        return {
            resource_server: scopes_to_scope_list(scopes)
            for resource_server, scopes in scope_requirements.items()
        }

    def _resolve_client_info(
        self,
        app_name: str,
        config: GlobusAppConfig,
        login_client: AuthLoginClient | None,
        client_id: UUIDLike | None,
        client_secret: str | None,
    ) -> tuple[UUIDLike, AuthLoginClient]:
        """
        Extracts a client_id and login_client from GlobusApp initialization parameters,
        validating that the parameters were provided correctly.

        Depending on which parameters were provided, this method will either:
            1.  Create a new login client from the supplied credentials.
                *   The actual initialization is performed by the subclass using the
                    abstract method: _initialize_login_client``.
            2.  Extract the client_id from a supplied login_client.

        :returns: tuple of client_id and login_client
        :raises: GlobusSDKUsageError if a single client ID or login client could not be
            definitively resolved.
        """
        if login_client and client_id:
            msg = "Mutually exclusive parameters: client_id and login_client."
            raise GlobusSDKUsageError(msg)

        if login_client:
            # User provided an explicit login client, extract the client_id.
            if login_client.client_id is None:
                msg = "A GlobusApp login_client must have a discoverable client_id."
                raise GlobusSDKUsageError(msg)
            if login_client.environment != config.environment:
                raise GlobusSDKUsageError(
                    "[Environment Mismatch] The login_client's environment "
                    f"({login_client.environment}) does not match the GlobusApp's "
                    f"configured environment ({config.environment})."
                )

            return login_client.client_id, login_client

        elif client_id:
            # User provided an explicit client_id, construct a login client
            login_client = self._initialize_login_client(
                app_name, config, client_id, client_secret
            )
            return client_id, login_client

        else:
            raise GlobusSDKUsageError(
                "Could not set up a globus login client. One of client_id or "
                "login_client is required."
            )

    @abc.abstractmethod
    def _initialize_login_client(
        self,
        app_name: str,
        config: GlobusAppConfig,
        client_id: UUIDLike,
        client_secret: str | None,
    ) -> AuthLoginClient:
        """
        Initializes and returns an AuthLoginClient to be used in authorization requests.
        """

    def _initialize_validating_token_storage(
        self,
        token_storage: TokenStorage,
        consent_client: AuthClient,
        scope_requirements: t.Mapping[str, t.Sequence[Scope]],
    ) -> ValidatingTokenStorage:
        """
        Initializes the validating token storage for the app.
        """
        validating_token_storage = ValidatingTokenStorage(token_storage)

        # construct ValidatingTokenStorage around the TokenStorage and
        # our initial scope requirements
        scope_validator = ScopeRequirementsValidator(scope_requirements, consent_client)

        # use validators to enforce invariants about scopes
        validating_token_storage.validators.append(scope_validator)

        return validating_token_storage

    def _resolve_token_storage(
        self, app_name: str, client_id: UUIDLike, config: GlobusAppConfig
    ) -> TokenStorage:
        """
        Resolve the raw token storage to be used by the app.

        This may be:
            1.  A TokenStorage instance provided by the user, which we use directly.
            2.  A TokenStorageProvider, which we use to get a TokenStorage.
            3.  A string value, which we map onto supported TokenStorage types.

        :returns: TokenStorage instance to be used by the app.
        :raises: GlobusSDKUsageError if the provided token_storage value is unsupported.
        """
        token_storage = config.token_storage
        # TODO - make namespace configurable
        namespace = "DEFAULT"
        if isinstance(token_storage, TokenStorage):
            return token_storage

        elif isinstance(token_storage, TokenStorageProvider):
            return token_storage.for_globus_app(
                app_name=app_name,
                config=config,
                client_id=client_id,
                namespace=namespace,
            )

        elif token_storage in KNOWN_TOKEN_STORAGES:
            provider = KNOWN_TOKEN_STORAGES[token_storage]
            return provider.for_globus_app(
                app_name=app_name,
                config=config,
                client_id=client_id,
                namespace=namespace,
            )

        raise GlobusSDKUsageError(
            f"Unsupported token_storage value: {token_storage}. Must be a "
            f"TokenStorage, TokenStorageProvider, or a supported string value."
        )

    def _initialize_id_token_decoder(
        self, *, app_name: str, config: GlobusAppConfig, login_client: AuthLoginClient
    ) -> IDTokenDecoder:
        """
        Create an IDTokenDecoder or use the one provided via config, and set it on
        the token storage adapters.

        It is only set on inner storage if the decoder was not already set, so a
        non-null value won't be overwritten.

        This must run near the end of app initialization, when the `_token_storage`
        (inner) and `token_storage` (validating storage, outer) storages have both
        been initialized.
        """
        if isinstance(self.config.id_token_decoder, IDTokenDecoder):
            id_token_decoder: IDTokenDecoder = self.config.id_token_decoder
        else:
            id_token_decoder = self.config.id_token_decoder.for_globus_app(
                app_name=app_name,
                config=config,
                login_client=login_client,
            )
        if self._token_storage.id_token_decoder is None:
            self._token_storage.id_token_decoder = id_token_decoder
        self.token_storage.id_token_decoder = id_token_decoder

        return id_token_decoder

    @abc.abstractmethod
    def _initialize_authorizer_factory(self) -> None:
        """
        Initializes self._authorizer_factory to be used for generating authorizers to
        authorize requests.
        """

    def login(
        self,
        *,
        auth_params: GlobusAuthorizationParameters | None = None,
        force: bool = False,
    ) -> None:
        """
        Log a user or client into the app, if needed, storing the resulting tokens.

        A login flow will be performed if any of the following are true:
            * The kwarg ``auth_params`` is provided.
            * The kwarg ``force`` is set to True.
            * The method ``self.login_required()`` evaluates to True.

        :param auth_params: An optional set of authorization parameters to establish
            requirements and controls for the login flow.
        :param force: If True, perform a login flow even if one does not appear to
            be necessary.
        """
        if auth_params or force or self.login_required():
            self._run_login_flow(auth_params)

    def login_required(self) -> bool:
        """
        Determine if a login flow will be required to interact with resource servers
        under the current scope requirements.

        This will return false if any of the following are true:
            * Access tokens have never been issued.
            * Access tokens have been issued but have insufficient scopes.
            * Access tokens have expired and wouldn't be resolved with refresh tokens.

        :returns: True if a login flow appears to be required, False otherwise.
        """
        for resource_server in self._scope_requirements.keys():
            try:
                with self._disabled_token_validation_error_handler():
                    self.get_authorizer(resource_server)
            except TokenValidationError:
                return True
        return False

    def logout(self) -> None:
        """
        Log the current user or client out of the app.

        This will remove and revoke all tokens stored for the current app user.
        """
        # Revoke all tokens, removing them from the underlying token storage
        inner_token_storage = self.token_storage.token_storage
        for resource_server in self._scope_requirements.keys():
            token_data = inner_token_storage.get_token_data(resource_server)
            if token_data:
                self._login_client.oauth2_revoke_token(token_data.access_token)
                if token_data.refresh_token:
                    self._login_client.oauth2_revoke_token(token_data.refresh_token)
                inner_token_storage.remove_token_data(resource_server)

        # Invalidate any cached authorizers
        self._authorizer_factory.clear_cache()

    @abc.abstractmethod
    def _run_login_flow(
        self, auth_params: GlobusAuthorizationParameters | None = None
    ) -> None:
        """
        Run an authorization flow to get new tokens which are stored and available
        for the next authorizer gotten by get_authorizer.

        :param auth_params: An optional set of authorization parameters to establish
            requirements and controls for the login flow.
        """

    def _auth_params_with_required_scopes(
        self,
        auth_params: GlobusAuthorizationParameters | None = None,
    ) -> GlobusAuthorizationParameters:
        """
        Either make a new GlobusAuthorizationParameters with this app's required scopes
        or combine this app's required scopes with given auth_params.
        """
        required_scopes = []
        for scope_list in self._scope_requirements.values():
            required_scopes.extend(scope_list)

        if not auth_params:
            auth_params = GlobusAuthorizationParameters()
        parsed_required_scopes = []
        for s in auth_params.required_scopes or []:
            parsed_required_scopes.extend(Scope.parse(s))

        # merge scopes for deduplication to minimize url request length
        # this is useful even if there weren't any auth_param scope requirements
        # as the app's scope_requirements can have duplicates
<<<<<<< HEAD
        combined_scopes = ScopeParser.merge_scopes(
            required_scopes, [Scope(s) for s in auth_params.required_scopes or []]
        )
=======
        combined_scopes = Scope.merge_scopes(required_scopes, parsed_required_scopes)
>>>>>>> ba1bbce5
        auth_params.required_scopes = [str(s) for s in combined_scopes]

        return auth_params

    @contextlib.contextmanager
    def _disabled_token_validation_error_handler(self) -> t.Iterator[None]:
        """
        Context manager to disable token validation error handling (as a default)
        for the duration of the context.
        """
        # Record the starting value so we can reset it after the context ends.
        initial_val = self._token_validation_error_handling_enabled

        self._token_validation_error_handling_enabled = False
        try:
            yield
        finally:
            self._token_validation_error_handling_enabled = initial_val

    def add_scope_requirements(
        self, scope_requirements: t.Mapping[str, ScopeCollectionType]
    ) -> None:
        """
        Add given scope requirements to the app's scope requirements. Any duplicate
        requirements will be deduplicated with existing requirements.

        :param scope_requirements: a dict of Scopes indexed by resource server
            that will be added to this app's scope requirements
        """
        for resource_server, scopes in scope_requirements.items():
            curr = self._scope_requirements.setdefault(resource_server, [])
            curr.extend(scopes_to_scope_list(scopes))

        self._authorizer_factory.clear_cache(*scope_requirements.keys())

    def get_authorizer(self, resource_server: str) -> GlobusAuthorizer:
        """
        Get a ``GlobusAuthorizer`` for a resource server.

        This method will be called by service clients while making HTTP requests.

        :param resource_server: The resource server for which the requested Authorizer
            should provide authorization headers.
        """
        error_handling_enabled = self._token_validation_error_handling_enabled

        try:
            # Disable token validation error handling for nested calls.
            # This will ultimately ensure that the error handler is only called once
            # by the root `get_authorizer` invocation.
            with self._disabled_token_validation_error_handler():
                return self._authorizer_factory.get_authorizer(resource_server)
        except TokenValidationError as e:
            if error_handling_enabled and self.config.token_validation_error_handler:
                # Dispatch to the configured error handler if one is set then retry.
                self.config.token_validation_error_handler(self, e)
                return self._authorizer_factory.get_authorizer(resource_server)
            raise e

    @property
    def scope_requirements(self) -> dict[str, list[Scope]]:
        """
        Access a copy of app's aggregate scope requirements.

        Modifying the returned dict will not affect the app's scope requirements.
        To add scope requirements, use ``GlobusApp.add_scope_requirements()``.
        """
        # Scopes are mutable objects so we return a deepcopy
        return copy.deepcopy(self._scope_requirements)<|MERGE_RESOLUTION|>--- conflicted
+++ resolved
@@ -380,18 +380,12 @@
             auth_params = GlobusAuthorizationParameters()
         parsed_required_scopes = []
         for s in auth_params.required_scopes or []:
-            parsed_required_scopes.extend(Scope.parse(s))
+            parsed_required_scopes.extend(ScopeParser.parse(s))
 
         # merge scopes for deduplication to minimize url request length
         # this is useful even if there weren't any auth_param scope requirements
         # as the app's scope_requirements can have duplicates
-<<<<<<< HEAD
-        combined_scopes = ScopeParser.merge_scopes(
-            required_scopes, [Scope(s) for s in auth_params.required_scopes or []]
-        )
-=======
-        combined_scopes = Scope.merge_scopes(required_scopes, parsed_required_scopes)
->>>>>>> ba1bbce5
+        combined_scopes = ScopeParser.merge_scopes(required_scopes, parsed_required_scopes)
         auth_params.required_scopes = [str(s) for s in combined_scopes]
 
         return auth_params
