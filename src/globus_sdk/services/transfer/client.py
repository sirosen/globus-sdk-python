--- conflicted
+++ resolved
@@ -5,18 +5,12 @@
 import typing as t
 import uuid
 
-<<<<<<< HEAD
 from globus_sdk import client, exc, paging, response
 from globus_sdk._internal import guards
 from globus_sdk._internal.remarshal import commajoin
 from globus_sdk._internal.type_definitions import DateLike, IntLike
 from globus_sdk._missing import MISSING, MissingType
 from globus_sdk.scopes import GCSCollectionScopes, Scope, TransferScopes
-=======
-from globus_sdk import _guards, client, exc, paging, response, utils
-from globus_sdk._types import DateLike, IntLike
-from globus_sdk.scopes import GCSCollectionScopeBuilder, Scope, TransferScopes
->>>>>>> cf5cdc13
 
 from .data import DeleteData, TransferData
 from .errors import TransferAPIError
@@ -417,32 +411,6 @@
             data={"subscription_admin_verified": subscription_admin_verified},
         )
 
-<<<<<<< HEAD
-=======
-    def create_endpoint(self, data: dict[str, t.Any]) -> response.GlobusHTTPResponse:
-        """
-        .. warning::
-
-            This method is deprecated with the end of Globus Connect Server v4
-            support and may no longer function with the Transfer API.
-
-        :param data: An endpoint document with fields for the new endpoint
-        """
-        exc.warn_deprecated(
-            "create_endpoint is specific to Globus Connect Server v4, "
-            "which is no longer supported by the Transfer API."
-        )
-        if data.get("myproxy_server") and data.get("oauth_server"):
-            raise exc.GlobusSDKUsageError(
-                "an endpoint cannot be created using multiple identity "
-                "providers for activation; specify either MyProxy or OAuth, "
-                "not both"
-            )
-
-        log.debug("TransferClient.create_endpoint(...)")
-        return self.post("endpoint", data=data)
-
->>>>>>> cf5cdc13
     def delete_endpoint(
         self, endpoint_id: uuid.UUID | str
     ) -> response.GlobusHTTPResponse:
@@ -479,17 +447,10 @@
         self,
         filter_fulltext: str | MissingType = MISSING,
         *,
-<<<<<<< HEAD
         filter_scope: str | MissingType = MISSING,
         filter_owner_id: str | MissingType = MISSING,
         filter_host_endpoint: uuid.UUID | str | MissingType = MISSING,
         filter_non_functional: bool | MissingType = MISSING,
-=======
-        filter_scope: str | None = None,
-        filter_owner_id: str | None = None,
-        filter_host_endpoint: uuid.UUID | str | None = None,
-        filter_non_functional: bool | None = None,
->>>>>>> cf5cdc13
         filter_entity_type: (
             t.Literal[
                 "GCP_mapped_collection",
@@ -608,22 +569,14 @@
         :param query_params: Any additional parameters will be passed through
             as query params.
         """  # noqa: E501
-<<<<<<< HEAD
+        exc.warn_deprecated(
+            "endpoint_autoactivate is specific to Globus Connect Server v4, "
+            "which is no longer supported by the Transfer API."
+        )
         query_params = {
             "if_expires_in": if_expires_in,
             **(query_params or {}),
         }
-=======
-        exc.warn_deprecated(
-            "endpoint_autoactivate is specific to Globus Connect Server v4, "
-            "which is no longer supported by the Transfer API."
-        )
-
-        if query_params is None:
-            query_params = {}
-        if if_expires_in is not None:
-            query_params["if_expires_in"] = if_expires_in
->>>>>>> cf5cdc13
         log.debug(f"TransferClient.endpoint_autoactivate({endpoint_id})")
         return self.post(
             f"/v0.10/endpoint/{endpoint_id}/autoactivate", query_params=query_params
@@ -1331,11 +1284,7 @@
     def operation_ls(
         self,
         endpoint_id: uuid.UUID | str,
-<<<<<<< HEAD
         path: str | MissingType = MISSING,
-=======
-        path: str | None = None,
->>>>>>> cf5cdc13
         *,
         show_hidden: bool | MissingType = MISSING,
         orderby: str | list[str] | MissingType = MISSING,
@@ -1544,11 +1493,7 @@
     def operation_stat(
         self,
         endpoint_id: uuid.UUID | str,
-<<<<<<< HEAD
         path: str | MissingType = MISSING,
-=======
-        path: str | None = None,
->>>>>>> cf5cdc13
         *,
         local_user: str | MissingType = MISSING,
         query_params: dict[str, t.Any] | None = None,
@@ -2348,7 +2293,6 @@
     def endpoint_manager_task_list(
         self,
         *,
-<<<<<<< HEAD
         filter_status: str | t.Iterable[str] | MissingType = MISSING,
         filter_task_id: (
             uuid.UUID | str | t.Iterable[uuid.UUID | str] | MissingType
@@ -2361,18 +2305,6 @@
         filter_min_faults: int | MissingType = MISSING,
         filter_local_user: str | MissingType = MISSING,
         last_key: str | MissingType = MISSING,
-=======
-        filter_status: None | str | t.Iterable[str] = None,
-        filter_task_id: None | uuid.UUID | str | t.Iterable[uuid.UUID | str] = None,
-        filter_owner_id: uuid.UUID | str | None = None,
-        filter_endpoint: uuid.UUID | str | None = None,
-        filter_endpoint_use: t.Literal["source", "destination"] | None = None,
-        filter_is_paused: bool | None = None,
-        filter_completion_time: None | str | tuple[DateLike, DateLike] = None,
-        filter_min_faults: int | None = None,
-        filter_local_user: str | None = None,
-        last_key: str | None = None,
->>>>>>> cf5cdc13
         query_params: dict[str, t.Any] | None = None,
     ) -> IterableTransferResponse:
         r"""
@@ -2838,11 +2770,7 @@
     def endpoint_manager_pause_rule_list(
         self,
         *,
-<<<<<<< HEAD
         filter_endpoint: uuid.UUID | str | MissingType = MISSING,
-=======
-        filter_endpoint: uuid.UUID | str | None = None,
->>>>>>> cf5cdc13
         query_params: dict[str, t.Any] | None = None,
     ) -> IterableTransferResponse:
         """
