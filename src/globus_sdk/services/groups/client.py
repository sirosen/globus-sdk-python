from __future__ import annotations

import typing as t
import uuid

from globus_sdk import client, response
from globus_sdk._internal.remarshal import commajoin
from globus_sdk._missing import MISSING, MissingType
from globus_sdk.scopes import GroupsScopes, Scope

from .data import BatchMembershipActions, GroupPolicies
from .errors import GroupsAPIError


class GroupsClient(client.BaseClient):
    """
    Client for the
    `Globus Groups API <https://docs.globus.org/api/groups/>`_.

    .. sdk-sphinx-copy-params:: BaseClient

    This provides a relatively low level client to public groups API endpoints.
    You may also consider looking at the GroupsManager as a simpler interface
    to more common actions.

    .. automethodlist:: globus_sdk.GroupsClient
    """

    error_class = GroupsAPIError
    service_name = "groups"
    scopes = GroupsScopes

    @property
    def default_scope_requirements(self) -> list[Scope]:
        return [GroupsScopes.view_my_groups_and_memberships]

    def get_my_groups(
        self, *, query_params: dict[str, t.Any] | None = None
    ) -> response.ArrayResponse:
        """
        Return a list of groups your identity belongs to.

        :param query_params: Additional passthrough query parameters

        .. tab-set::

            .. tab-item:: API Info

                ``GET /v2/groups/my_groups``

                .. extdoclink:: Retrieve your groups and membership
                    :service: groups
                    :ref: get_my_groups_and_memberships_v2_groups_my_groups_get
        """
        return response.ArrayResponse(
            self.get("/v2/groups/my_groups", query_params=query_params)
        )

    def get_group(
        self,
        group_id: uuid.UUID | str,
        *,
        include: str | t.Iterable[str] | MissingType = MISSING,
        query_params: dict[str, t.Any] | None = None,
    ) -> response.GlobusHTTPResponse:
        """
        Get details about a specific group

        :param group_id: the ID of the group
        :param include: list of additional fields to include (allowed fields are
            ``memberships``, ``my_memberships``, ``policies``, ``allowed_actions``, and
            ``child_ids``)
        :param query_params: additional passthrough query parameters

        .. tab-set::

            .. tab-item:: API Info

                ``GET /v2/groups/<group_id>``

                .. extdoclink:: Get Group
                    :service: groups
                    :ref: get_group_v2_groups__group_id__get
        """
        query_params = {"include": commajoin(include), **(query_params or {})}
        return self.get(f"/v2/groups/{group_id}", query_params=query_params)

    def get_group_by_subscription_id(
        self, subscription_id: uuid.UUID | str
    ) -> response.GlobusHTTPResponse:
        """
        Using a subscription ID, find the group which provides that subscription.

        :param subscription_id: the subscription ID of the group

        .. tab-set::

            .. tab-item:: Example Usage

                .. code-block:: python

                    from globus_sdk import GroupsClient

                    groups = GroupsClient(...)
                    group_id = groups.get_group_by_subscription_id(subscription_id)["group_id"]

            .. tab-item:: Example Response Data

                .. expandtestfixture:: groups.get_group_by_subscription_id

            .. tab-item:: API Info

                ``GET /v2/subscription_info/<subscription_id>``

                .. extdoclink:: Get Group by Subscription ID
                    :service: groups
                    :ref: get_group_by_subscription_id_v2_subscription_info__subscription_id__get
        """  # noqa: E501
        return self.get(f"/v2/subscription_info/{subscription_id}")

    def delete_group(
        self,
        group_id: uuid.UUID | str,
        *,
        query_params: dict[str, t.Any] | None = None,
    ) -> response.GlobusHTTPResponse:
        """
        Delete a group.

        :param group_id: the ID of the group
        :param query_params: additional passthrough query parameters

        .. tab-set::

            .. tab-item:: API Info

                ``DELETE /v2/groups/<group_id>``

                .. extdoclink:: Delete a Group
                    :service: groups
                    :ref: delete_group_v2_groups__group_id__delete
        """
        return self.delete(f"/v2/groups/{group_id}", query_params=query_params)

    def create_group(
        self,
        data: dict[str, t.Any],
        *,
        query_params: dict[str, t.Any] | None = None,
    ) -> response.GlobusHTTPResponse:
        """
        Create a group.

        :param data: the group document to create
        :param query_params: additional passthrough query parameters

        .. tab-set::

            .. tab-item:: API Info

                ``POST /v2/groups``

                .. extdoclink:: Create a Group
                    :service: groups
                    :ref: create_group_v2_groups_post
        """
        return self.post("/v2/groups", data=data, query_params=query_params)

    def update_group(
        self,
        group_id: uuid.UUID | str,
        data: dict[str, t.Any],
        *,
        query_params: dict[str, t.Any] | None = None,
    ) -> response.GlobusHTTPResponse:
        """
        Update a given group.

        :param group_id: the ID of the group
        :param data: the group document to use for update
        :param query_params: additional passthrough query parameters

        .. tab-set::

            .. tab-item:: API Info

                ``PUT /v2/groups/<group_id>``

                .. extdoclink:: Update a Group
                    :service: groups
                    :ref: update_group_v2_groups__group_id__put
        """
        return self.put(f"/v2/groups/{group_id}", data=data, query_params=query_params)

    def get_group_policies(
        self,
        group_id: uuid.UUID | str,
        *,
        query_params: dict[str, t.Any] | None = None,
    ) -> response.GlobusHTTPResponse:
        """
        Get policies for the given group.

        :param group_id: the ID of the group
        :param query_params: additional passthrough query parameters

        .. tab-set::

            .. tab-item:: API Info

                ``GET /v2/groups/<group_id>/policies``

                .. extdoclink:: Get the policies for a group
                    :service: groups
                    :ref: get_policies_v2_groups__group_id__policies_get
        """
        return self.get(f"/v2/groups/{group_id}/policies", query_params=query_params)

    def set_group_policies(
        self,
        group_id: uuid.UUID | str,
        data: dict[str, t.Any] | GroupPolicies,
        *,
        query_params: dict[str, t.Any] | None = None,
    ) -> response.GlobusHTTPResponse:
        """
        Set policies for the group.

        :param group_id: the ID of the group
        :param data: the group policy document to set
        :param query_params: additional passthrough query parameters

        .. tab-set::

            .. tab-item:: API Info

                ``PUT /v2/groups/<group_id>/policies``

                .. extdoclink:: Set the policies for a group
                    :service: groups
                    :ref: update_policies_v2_groups__group_id__policies_put
        """
        return self.put(
            f"/v2/groups/{group_id}/policies", data=data, query_params=query_params
        )

    def get_identity_preferences(
        self, *, query_params: dict[str, t.Any] | None = None
    ) -> response.GlobusHTTPResponse:
        """
        Get identity preferences.  Currently this only includes whether the
        user allows themselves to be added to groups.

        :param query_params: additional passthrough query parameters

        .. tab-set::

            .. tab-item:: API Info

                ``GET /v2/preferences``

                .. extdoclink:: Get the preferences for your identity set
                    :service: groups
                    :ref: get_identity_set_preferences_v2_preferences_get
        """
        return self.get("/v2/preferences", query_params=query_params)

    def set_identity_preferences(
        self,
        data: dict[str, t.Any],
        *,
        query_params: dict[str, t.Any] | None = None,
    ) -> response.GlobusHTTPResponse:
        """
        Set identity preferences.  Currently this only includes whether the
        user allows themselves to be added to groups.

        :param data: the identity set preferences document
        :param query_params: additional passthrough query parameters

        .. tab-set::

            .. tab-item:: Example Usage

                .. code-block:: python

                    gc = globus_sdk.GroupsClient(...)
                    gc.set_identity_preferences({"allow_add": False})

            .. tab-item:: API Info

                ``PUT /v2/preferences``

                .. extdoclink:: Set the preferences for your identity set
                    :service: groups
                    :ref: put_identity_set_preferences_v2_preferences_put
        """
        return self.put("/v2/preferences", data=data, query_params=query_params)

    def get_membership_fields(
        self,
        group_id: uuid.UUID | str,
        *,
        query_params: dict[str, t.Any] | None = None,
    ) -> response.GlobusHTTPResponse:
        """
        Get membership fields for your identities.

        :param group_id: the ID of the group
        :param query_params: additional passthrough query parameters

        .. tab-set::

            .. tab-item:: API Info

                ``GET /v2/groups/<group_id>/membership_fields``

                .. extdoclink:: Get the membership fields for your identity set
                    :service: groups
                    :ref: get_membership_fields_v2_groups__group_id__membership_fields_get
        """  # noqa: E501
        return self.get(
            f"/v2/groups/{group_id}/membership_fields", query_params=query_params
        )

    def set_membership_fields(
        self,
        group_id: uuid.UUID | str,
        data: dict[t.Any, str],
        *,
        query_params: dict[str, t.Any] | None = None,
    ) -> response.GlobusHTTPResponse:
        """
        Set membership fields for your identities.

        :param group_id: the ID of the group
        :param data: the membership fields document
        :param query_params: additional passthrough query parameters

        .. tab-set::

            .. tab-item:: API Info

                ``PUT /v2/groups/<group_id>/membership_fields``

                .. extdoclink:: Set the membership fields for your identity set
                    :service: groups
                    :ref: put_membership_fields_v2_groups__group_id__membership_fields_put
        """  # noqa: E501
        return self.put(
            f"/v2/groups/{group_id}/membership_fields",
            data=data,
            query_params=query_params,
        )

    def batch_membership_action(
        self,
        group_id: uuid.UUID | str,
        actions: dict[str, t.Any] | BatchMembershipActions,
        *,
        query_params: dict[str, t.Any] | None = None,
    ) -> response.GlobusHTTPResponse:
        """
        Execute a batch of actions against several group memberships.

        :param group_id: the ID of the group
        :param actions: the batch of membership actions to perform, modifying, creating,
            and removing memberships in the group
        :param query_params: additional passthrough query parameters

        .. tab-set::

            .. tab-item:: Example Usage

                .. code-block:: python

                    gc = globus_sdk.GroupsClient(...)
                    group_id = ...
                    batch = globus_sdk.BatchMembershipActions()
                    batch.add_members("ae332d86-d274-11e5-b885-b31714a110e9")
                    batch.invite_members("c699d42e-d274-11e5-bf75-1fc5bf53bb24")
                    gc.batch_membership_action(group_id, batch)

            .. tab-item:: API Info

                ``PUT /v2/groups/<group_id>/membership_fields``

                .. extdoclink:: Perform actions on members of the group
                    :service: groups
                    :ref: group_membership_post_actions_v2_groups__group_id__post
        """
<<<<<<< HEAD
        return self.post(
            f"/v2/groups/{group_id}", data=actions, query_params=query_params
=======
        return self.post(f"/groups/{group_id}", data=actions, query_params=query_params)

    def set_subscription_admin_verified_id(
        self,
        group_id: uuid.UUID | str,
        subscription_id: uuid.UUID | str | None,
        *,
        query_params: dict[str, t.Any] | None = None,
    ) -> response.GlobusHTTPResponse:
        """
        Verify a group as belonging to a subscription or disassociate a verified group
            from a subscription.

        :param group_id: the ID of the group
        :param subscription_id: the ID of the subscription to which the group belongs,
            or ``None`` to disassociate the group from a subscription
        :param query_params: additional passthrough query parameters

        .. tab-set::

            .. tab-item:: API Info

                ``PUT /v2/groups/<group_id>/subscription_admin_verified``

                .. extdoclink:: Update the group's subscription admin verified ID
                    :service: groups
                    :ref: update_subscription_admin_verified_id_v2_groups__group_id__
                        subscription_admin_verified_put
        """
        return self.put(
            f"/groups/{group_id}/subscription_admin_verified",
            data={"subscription_admin_verified_id": subscription_id},
            query_params=query_params,
>>>>>>> e0fd47ef
        )<|MERGE_RESOLUTION|>--- conflicted
+++ resolved
@@ -389,11 +389,9 @@
                     :service: groups
                     :ref: group_membership_post_actions_v2_groups__group_id__post
         """
-<<<<<<< HEAD
         return self.post(
             f"/v2/groups/{group_id}", data=actions, query_params=query_params
-=======
-        return self.post(f"/groups/{group_id}", data=actions, query_params=query_params)
+        )
 
     def set_subscription_admin_verified_id(
         self,
@@ -423,8 +421,7 @@
                         subscription_admin_verified_put
         """
         return self.put(
-            f"/groups/{group_id}/subscription_admin_verified",
+            f"/v2/groups/{group_id}/subscription_admin_verified",
             data={"subscription_admin_verified_id": subscription_id},
             query_params=query_params,
->>>>>>> e0fd47ef
         )