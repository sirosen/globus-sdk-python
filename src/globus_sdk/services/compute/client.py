--- conflicted
+++ resolved
@@ -4,15 +4,10 @@
 import typing as t
 import uuid
 
-<<<<<<< HEAD
 from globus_sdk import GlobusHTTPResponse, client
 from globus_sdk._internal.remarshal import strseq_listify
 from globus_sdk._missing import MISSING, MissingType
 from globus_sdk.scopes import ComputeScopes
-=======
-from globus_sdk import MISSING, GlobusHTTPResponse, MissingType, client, utils
-from globus_sdk.scopes import ComputeScopes, Scope
->>>>>>> cf5cdc13
 
 from .errors import ComputeAPIError
 
