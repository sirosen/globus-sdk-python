--- conflicted
+++ resolved
@@ -3,13 +3,7 @@
 import logging
 import typing as t
 
-<<<<<<< HEAD
-from globus_sdk import GlobusHTTPResponse, client
-from globus_sdk._missing import MISSING, MissingType
-from globus_sdk._remarshal import strseq_listify
-=======
 from globus_sdk import MISSING, GlobusHTTPResponse, MissingType, client, utils
->>>>>>> ad632442
 from globus_sdk._types import UUIDLike
 from globus_sdk.scopes import ComputeScopes, Scope
 
